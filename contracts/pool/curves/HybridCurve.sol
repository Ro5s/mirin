// SPDX-License-Identifier: MIT

pragma solidity =0.8.2;

import "../../interfaces/IMirinCurve.sol";
import "../../libraries/FixedPoint.sol";
import "../../libraries/SafeMath.sol";
import "../../libraries/MathUtils.sol";

/**
 * @dev Hybrid curve of constant product and constant sum ones (4a(r_0 +r _1) + k = 4ak + (k^3/4r_0r_1))
 * Excerpted from https://github.com/saddle-finance/saddle-contract/blob/0b76f7fb519e34b878aa1d58cffc8d8dc0572c12/contracts/SwapUtils.sol
 *
 * @author LevX
 */
contract HybridCurve is IMirinCurve {
    using FixedPoint for *;
    using SafeMath for *;
    using MathUtils for uint256;

    // the precision all pools tokens will be converted to
    uint8 private constant POOL_PRECISION_DECIMALS = 18;

    // Constant value used as max loop limit
    uint256 private constant MAX_LOOP_LIMIT = 256;

    // Constant values used in ramping A calculations
    uint256 private constant A_PRECISION = 100;

    function canUpdateData(bytes32 oldData, bytes32 newData) external pure override returns (bool) {
        (uint8 oldDecimals0, uint8 oldDecimals1, ) = decodeData(oldData);
        (uint8 newDecimals0, uint8 newDecimals1, uint240 newA) = decodeData(newData);
        return oldDecimals0 == newDecimals0 && oldDecimals1 == newDecimals1 && newA > 0;
    }

    function isValidData(bytes32 data) public pure override returns (bool) {
        (uint8 decimals0, uint8 decimals1, uint240 A) = decodeData(data);
        return _isValidData(decimals0, decimals1, A);
    }

    function decodeData(bytes32 data)
        public
        pure
        returns (
            uint8 decimals0,
            uint8 decimals1,
            uint240 A
        )
    {
        decimals0 = uint8(uint256(data) >> 248);
        decimals1 = uint8((uint256(data) >> 240) % (1 << 8));
        A = uint240(uint256(data));
        require(_isValidData(decimals0, decimals1, A), "MIRIN: INVALID_DATA");
    }

<<<<<<< HEAD
    function computeK(
        uint112 reserve0,
        uint112 reserve1,
        bytes32 data
    ) public view override onlyValidData(data) returns (uint256) {
        (uint8 decimals0, uint8 decimals1, uint240 A) = decodeData(data);
        uint256[2] memory xp = _xp(reserve0, reserve1, decimals0, decimals1);
        return _getD(xp, A);
=======
    function _isValidData(
        uint8 decimals0,
        uint8 decimals1,
        uint240 A
    ) internal pure returns (bool) {
        return decimals0 <= POOL_PRECISION_DECIMALS && decimals1 <= POOL_PRECISION_DECIMALS && A > 0;
>>>>>>> b401e7cb
    }

    function computeLiquidity(
        uint112 reserve0,
        uint112 reserve1,
        bytes32 data
    ) external pure override returns (uint256) {
        (uint8 decimals0, uint8 decimals1, uint240 A) = decodeData(data);
        uint256[2] memory xp = _xp(reserve0, reserve1, decimals0, decimals1);
        return _getD(xp, A);
    }

    function computePrice(
        uint112 reserve0,
        uint112 reserve1,
        bytes32 data,
        uint8 tokenIn
    ) external pure override returns (uint256) {
        (uint8 decimals0, uint8 decimals1, uint240 A) = decodeData(data);
        uint256[2] memory xp = _xp(reserve0, reserve1, decimals0, decimals1);
        uint256 D = _getD(xp, A);
        return _getYD(A, tokenIn, xp, D);
    }

    function computeAmountOut(
        uint256 amountIn,
        uint112 reserve0,
        uint112 reserve1,
        bytes32 data,
        uint8 swapFee,
        uint8 tokenIn
    ) external pure override returns (uint256) {
        (uint8 decimals0, uint8 decimals1, uint240 A) = decodeData(data);
        uint256[2] memory xp = _xp(reserve0, reserve1, decimals0, decimals1);
        amountIn = amountIn * 10**(POOL_PRECISION_DECIMALS - (tokenIn != 0 ? decimals1 : decimals0));
        uint256 x = xp[tokenIn] + amountIn;
        uint256 y = _getY(x, xp, A);
        uint256 dy = xp[1 - tokenIn] - y - 1;
        dy = dy - (dy * swapFee / 1000);
        dy = dy * 10**(POOL_PRECISION_DECIMALS - (tokenIn != 0 ? decimals0 : decimals1));
        return dy;
    }

    function computeAmountIn(
        uint256 amountOut,
        uint112 reserve0,
        uint112 reserve1,
        bytes32 data,
        uint8 swapFee,
        uint8 tokenIn
    ) external pure override returns (uint256 amountIn) {
        amountIn = 0; // TODO
    }

    /**
     * @notice Get D, the StableSwap invariant, based on a set of balances and a particular A.
     * See the StableSwap paper for details
     *
     * @dev Originally https://github.com/saddle-finance/saddle-contract/blob/0b76f7fb519e34b878aa1d58cffc8d8dc0572c12/contracts/SwapUtils.sol#L319
     *
     * @param xp a precision-adjusted set of pool balances. Array should be the same cardinality
     * as the pool.
     * @param _A the amplification coefficient * n * (n - 1) in A_PRECISION.
     * See the StableSwap paper for details
     * @return the invariant, at the precision of the pool
     */
    function _getD(uint256[2] memory xp, uint256 _A) private pure returns (uint256) {
        uint256 s = xp[0] + xp[1];
        if (s == 0) {
            return 0;
        }

        uint256 prevD;
        uint256 D = s;
        uint256 nA = _A * 2;

        for (uint256 i = 0; i < MAX_LOOP_LIMIT; i++) {
            uint256 dP = D ** 3 / (xp[0] * xp[1] * 4);
            prevD = D;
            D = nA.mul(s).div(A_PRECISION).add(dP * 2).mul(D).div(
                nA.div(A_PRECISION).sub(1).mul(D).add(dP * 3)
            );
            if (D.within1(prevD)) {
                break;
            }
        }
        return D;
    }

    /**
     * @notice Calculate the new balances of the tokens given the indexes of the token
     * that is swapped from (FROM) and the token that is swapped to (TO).
     * This function is used as a helper function to calculate how much TO token
     * the user should receive on swap.
     *
     * @dev Originally https://github.com/saddle-finance/saddle-contract/blob/0b76f7fb519e34b878aa1d58cffc8d8dc0572c12/contracts/SwapUtils.sol#L432
     *
     * @param x the new total amount of FROM token
     * @param xp balances of the tokens in the pool
     * @return the amount of TO token that should remain in the pool
     */
    function _getY(
        uint256 x,
        uint256[2] memory xp,
        uint256 _A
<<<<<<< HEAD
    ) private view returns (uint256) {
=======
    ) private pure returns (uint256) {
        uint256 numTokens = xp.length;

        // uint256 _A = _getAPrecise(self);
>>>>>>> b401e7cb
        uint256 D = _getD(xp, _A);
        uint256 nA = 2 * _A;
        uint256 c = D**2 / (x * 2);

        c = c * D * A_PRECISION / (nA * 2);
        uint256 b = x + (D * A_PRECISION / nA);
        uint256 yPrev;
        uint256 y = D;

        // iterative approximation
        for (uint256 i = 0; i < MAX_LOOP_LIMIT; i++) {
            yPrev = y;
            y = (y * y + c) / (y * 2 + b - D);
            if (y.within1(yPrev)) {
                break;
            }
        }
        return y;
    }

    /**
     * @notice Calculate the price of a token in the pool given
     * precision-adjusted balances and a particular D and precision-adjusted
     * array of balances.
     *
     * @dev This is accomplished via solving the quadratic equation iteratively.
     * See the StableSwap paper and Curve.fi implementation for further details.
     *
     * x_1**2 + x1 * (sum' - (A*n**n - 1) * D / (A * n**n)) = D ** (n + 1) / (n ** (2 * n) * prod' * A)
     * x_1**2 + b*x_1 = c
     * x_1 = (x_1**2 + c) / (2*x_1 + b)
     *
     * @dev Originally https://github.com/saddle-finance/saddle-contract/blob/0b76f7fb519e34b878aa1d58cffc8d8dc0572c12/contracts/SwapUtils.sol#L276
     *
     * @param _A the amplification coefficient * n * (n - 1). See the StableSwap paper for details.
     * @param tokenIn Index of token we are calculating for.
     * @param xp a precision-adjusted set of pool balances. Array should be
     * the same cardinality as the pool.
     * @param D the stableswap invariant
     * @return the price of the token, in the same precision as in xp
     */
    function _getYD(
        uint256 _A,
        uint8 tokenIn,
        uint256[2] memory xp,
        uint256 D
    ) internal pure returns (uint256) {
        uint256 nA = 2 * _A;
        uint256 s = xp[1 - tokenIn];
        uint256 c = D**2 / (s * 2);
        c = c * D * A_PRECISION / (nA * 2);

        uint256 b = s.add(D.mul(A_PRECISION).div(nA));
        uint256 yPrev;
        uint256 y = D;
        for (uint256 i = 0; i < MAX_LOOP_LIMIT; i++) {
            yPrev = y;
            y = (y * y + c) / (y * 2 + b - D);
            if (y.within1(yPrev)) {
                break;
            }
        }
        return y;
    }

    function _xp(
        uint112 reserve0,
        uint112 reserve1,
        uint8 decimals0,
        uint8 decimals1
    ) private pure returns (uint256[2] memory xp) {
        xp[0] = uint256(reserve0) * 10**(POOL_PRECISION_DECIMALS - decimals0);
        xp[1] = uint256(reserve1) * 10**(POOL_PRECISION_DECIMALS - decimals1);
        return xp;
    }
}<|MERGE_RESOLUTION|>--- conflicted
+++ resolved
@@ -53,23 +53,12 @@
         require(_isValidData(decimals0, decimals1, A), "MIRIN: INVALID_DATA");
     }
 
-<<<<<<< HEAD
-    function computeK(
-        uint112 reserve0,
-        uint112 reserve1,
-        bytes32 data
-    ) public view override onlyValidData(data) returns (uint256) {
-        (uint8 decimals0, uint8 decimals1, uint240 A) = decodeData(data);
-        uint256[2] memory xp = _xp(reserve0, reserve1, decimals0, decimals1);
-        return _getD(xp, A);
-=======
     function _isValidData(
         uint8 decimals0,
         uint8 decimals1,
         uint240 A
     ) internal pure returns (bool) {
         return decimals0 <= POOL_PRECISION_DECIMALS && decimals1 <= POOL_PRECISION_DECIMALS && A > 0;
->>>>>>> b401e7cb
     }
 
     function computeLiquidity(
@@ -175,14 +164,7 @@
         uint256 x,
         uint256[2] memory xp,
         uint256 _A
-<<<<<<< HEAD
-    ) private view returns (uint256) {
-=======
     ) private pure returns (uint256) {
-        uint256 numTokens = xp.length;
-
-        // uint256 _A = _getAPrecise(self);
->>>>>>> b401e7cb
         uint256 D = _getD(xp, _A);
         uint256 nA = 2 * _A;
         uint256 c = D**2 / (x * 2);
